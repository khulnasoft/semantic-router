from decision_layer.encoders import BaseEncoder
from decision_layer.schema import Decision
import numpy as np
from numpy.linalg import norm
class DecisionLayer:
    index = None
    categories = None

    def __init__(self, encoder: BaseEncoder, decisions: list[Decision] = []):
        self.encoder = encoder
        self.embeddings_classified = False
        # if decisions list has been passed, we initialize index now
        if decisions:
            # initialize index now
            for decision in decisions:
                self._add_decision(decision=decision)

<<<<<<< HEAD
    def __call__(self, text: str, _tan=False, _threshold=0.5):

        results = self._query(text)
        predicted_class, scores_by_class = self.simple_classify(results, _tan=_tan, _threshold=_threshold)
        return predicted_class

=======
    def __call__(self, text: str, _tan: bool=True, _threshold: float=0.5):
        results = self._query(text)
        decision = self._semantic_classify(results, apply_tan=_tan, threshold=_threshold)
        # return decision
        return decision
>>>>>>> 029f41f0

    def add(self, decision: Decision):
        self._add_decision(devision=decision)

    def _add_decision(self, decision: Decision):
        # create embeddings
        embeds = self.encoder(decision.utterances)

        # create decision array
        if self.categories is None:
            self.categories = np.array([decision.name]*len(embeds))
        else:
            str_arr = np.array([decision.name]*len(embeds))
            self.categories = np.concatenate([self.categories, str_arr])
        # create utterance array (the index)
        if self.index is None:
            self.index = np.array(embeds)
        else:
            embed_arr = np.array(embeds)
            self.index = np.concatenate([self.index, embed_arr])

    def _query(self, text: str, top_k: int=5):
        """Given some text, encodes and searches the index vector space to
        retrieve the top_k most similar records.
        """
        # create query vector
        xq = np.array(self.encoder([text]))
        # calculate cosine similarities
        sim = np.dot(self.index, xq.T) / (norm(self.index)*norm(xq.T))
        # get indices of top_k records
        idx = np.argpartition(sim.T[0], -top_k)[-top_k:]
        scores = sim[idx]
        # get the utterance categories (decision names)
        decisions = self.categories[idx]
        return [
            {"decision": d, "score": s.item()} for d, s in zip(decisions, scores)
        ]

<<<<<<< HEAD
    def simple_classify(self, query_results: dict, _tan: bool=False, _threshold=0.5):
        """Given some text, categorises it based on the scores from _query."""
=======
    def _semantic_classify(self, query_results: dict, apply_tan: bool=True, threshold: float=0.5):
        """Given some text, categorizes."""
>>>>>>> 029f41f0
        
        # apply the scoring system to the results and group by category
        scores_by_class = {}
        for result in query_results:
            score = np.tan(result['score'] * (np.pi / 2)) if _tan else result['score']
            if result['decision'] in scores_by_class:
                scores_by_class[result['decision']] += score
            else:
                scores_by_class[result['decision']] = score
        
        # sort the categories by score in descending order
        sorted_categories = sorted(scores_by_class.items(), key=lambda x: x[1], reverse=True)

        # Determine if the score is sufficiently high.
        if sorted_categories and sorted_categories[0][1] > _threshold: # TODO: This seems arbitrary.
            predicted_class = sorted_categories[0][0]
        else:
            predicted_class = None
        
        # return the category with the highest total score
        return predicted_class, scores_by_class
    
<|MERGE_RESOLUTION|>--- conflicted
+++ resolved
@@ -15,20 +15,12 @@
             for decision in decisions:
                 self._add_decision(decision=decision)
 
-<<<<<<< HEAD
-    def __call__(self, text: str, _tan=False, _threshold=0.5):
 
-        results = self._query(text)
-        predicted_class, scores_by_class = self.simple_classify(results, _tan=_tan, _threshold=_threshold)
-        return predicted_class
-
-=======
     def __call__(self, text: str, _tan: bool=True, _threshold: float=0.5):
         results = self._query(text)
         decision = self._semantic_classify(results, apply_tan=_tan, threshold=_threshold)
         # return decision
         return decision
->>>>>>> 029f41f0
 
     def add(self, decision: Decision):
         self._add_decision(devision=decision)
@@ -67,13 +59,9 @@
             {"decision": d, "score": s.item()} for d, s in zip(decisions, scores)
         ]
 
-<<<<<<< HEAD
-    def simple_classify(self, query_results: dict, _tan: bool=False, _threshold=0.5):
-        """Given some text, categorises it based on the scores from _query."""
-=======
+
     def _semantic_classify(self, query_results: dict, apply_tan: bool=True, threshold: float=0.5):
         """Given some text, categorizes."""
->>>>>>> 029f41f0
         
         # apply the scoring system to the results and group by category
         scores_by_class = {}
