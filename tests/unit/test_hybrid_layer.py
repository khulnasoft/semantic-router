--- conflicted
+++ resolved
@@ -44,7 +44,7 @@
 
 
 @pytest.fixture
-<<<<<<< HEAD
+
 def azure_encoder(mocker):
     mocker.patch.object(AzureOpenAIEncoder, "__call__", side_effect=mock_encoder_call)
     return AzureOpenAIEncoder(
@@ -54,17 +54,16 @@
         api_version="test_version",
         model="test_model",
     )
-=======
+
 def bm25_encoder(mocker):
     mocker.patch.object(BM25Encoder, "__call__", side_effect=mock_encoder_call)
     return BM25Encoder(name="test-bm25-encoder")
-
 
 @pytest.fixture
 def tfidf_encoder(mocker):
     mocker.patch.object(TfidfEncoder, "__call__", side_effect=mock_encoder_call)
     return TfidfEncoder(name="test-tfidf-encoder")
->>>>>>> cc9cc6be
+
 
 
 @pytest.fixture
